--- conflicted
+++ resolved
@@ -50,11 +50,7 @@
 
 ## Options
 
-<<<<<<< HEAD
 The [`default config`](https://github.com/gatsbyjs/gatsby/blob/master/packages/gatsby-plugin-sitemap/src/options-validation.js) can be overridden.
-=======
-The `defaultOptions` [here](https://github.com/gatsbyjs/gatsby/blob/master/packages/gatsby-plugin-sitemap/src/internals.js#L71) can be overridden.
->>>>>>> 10c34567
 
 The options are as follows:
 
@@ -208,7 +204,7 @@
 
 **Kind**: global variable
 
-| Param | Type                | Description                                          |
-| ----- | ------------------- | ---------------------------------------------------- |
-| page  | <code>object</code> | A single element from the results of the `resolvePages` function                 |
-| tools | <code>object</code> | contains tools for serializing `{ resolvePagePath }` |+| Param | Type                | Description                                                      |
+| ----- | ------------------- | ---------------------------------------------------------------- |
+| page  | <code>object</code> | A single element from the results of the `resolvePages` function |
+| tools | <code>object</code> | contains tools for serializing `{ resolvePagePath }`             |