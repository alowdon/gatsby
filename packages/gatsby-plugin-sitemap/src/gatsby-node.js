--- conflicted
+++ resolved
@@ -37,8 +37,8 @@
     filterPages,
     serialize,
   } = usedSchemaValidationApi
-    ? pluginOptions
-    : await validateOptions(pluginOptions).catch(err => {
+      ? pluginOptions
+      : await validateOptions(pluginOptions).catch(err => {
         reporter.panic(err)
       })
 
@@ -58,10 +58,6 @@
   ).catch(err =>
     reporter.panic(`${reporterPrefix} Error resolving Site URL`, err)
   )
-<<<<<<< HEAD
-=======
-  const urls = await serialize(filteredRecords)
->>>>>>> 91b0433a
 
   if (!Array.isArray(allPages)) {
     reporter.panic(
@@ -102,7 +98,6 @@
     }
   })
 
-<<<<<<< HEAD
   const sitemapPath = path.join(`public`, output)
 
   return simpleSitemapAndIndex({
@@ -112,51 +107,4 @@
     limit: entryLimit,
     gzip: false,
   })
-}
-=======
-exports.pluginOptionsSchema = ({ Joi }) =>
-  Joi.object()
-    .keys({
-      output: Joi.string()
-        .default(`/sitemap.xml`)
-        .description(`The filepath and name`),
-      exclude: Joi.array()
-        .items(Joi.string())
-        .description(`An array of paths to exclude from the sitemap`),
-      createLinkInHead: Joi.boolean()
-        .default(true)
-        .description(
-          `Whether to populate the \`<head>\` of your site with a link to the sitemap.`
-        ),
-      serialize: Joi.function().description(
-        `Takes the output of the data query and lets you return an array of sitemap entries.`
-      ),
-      resolveSiteUrl: Joi.function().description(
-        `Takes the output of the data query and lets you return the site URL.`
-      ),
-      query: Joi.string().description(
-        stripIndent`
-      The query for the data you need to generate the sitemap. It’s required to get the site’s URL, 
-      if you are not fetching it from site.siteMetadata.siteUrl, you will need to set a custom resolveSiteUrl function. 
-      If you override the query, you probably will also need to set a serializer to return the correct data for the sitemap. 
-      Due to how this plugin was built it is currently expected/required to fetch the page paths from allSitePage, 
-      but you may use the allSitePage.edges.node or allSitePage.nodes query structure.`
-      ),
-      sitemapSize: Joi.number().description(
-        `The number of entries per sitemap file.`
-      ),
-    })
-    .external(({ query }) => {
-      if (query) {
-        try {
-          parse(query)
-        } catch (e) {
-          throw new Error(
-            stripIndent`
-            Invalid plugin options for "gatsby-plugin-sitemap":
-            "query" must be a valid GraphQL query. Received the error "${e.message}"`
-          )
-        }
-      }
-    })
->>>>>>> 91b0433a
+}