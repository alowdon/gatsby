const {
  getExampleValues,
  buildFieldEnumValues,
  clearTypeExampleValues,
  INVALID_VALUE,
} = require(`../data-tree-utils`)
const {
  typeConflictReporter,
  TypeConflictEntry,
} = require(`../type-conflict-reporter`)

describe(`Gatsby data tree utils`, () => {
  beforeEach(() => {
    clearTypeExampleValues()
  })

  const nodes = [
    {
      name: `The Mad Max`,
      hair: 1,
      date: `2006-07-22T22:39:53.000Z`,
      "key-with..unsupported-values": true,
      emptyArray: [],
      anArray: [1, 2, 3, 4],
      nestedArrays: [[1, 2, 3], [4, 5, 6]],
      objectsInArray: [{ field1: true }, { field2: 1 }],
      frontmatter: {
        date: `2006-07-22T22:39:53.000Z`,
        title: `The world of dash and adventure`,
        blue: 100,
      },
      context: {
        nestedObject: null,
      },
    },
    {
      name: `The Mad Wax`,
      hair: 2,
      date: `2006-07-22T22:39:53.000Z`,
      emptyArray: [undefined, null],
      anArray: [1, 2, 5, 4],
      iAmNull: null,
      nestedArrays: [[1, 2, 3]],
      objectsInArray: [{ field3: `foo` }],
      frontmatter: {
        date: `2006-07-22T22:39:53.000Z`,
        title: `The world of slash and adventure`,
        blue: 10010,
        circle: `happy`,
        draft: false,
      },
      context: {
        nestedObject: {
          someOtherProperty: 1,
        },
      },
    },
    {
      name: `The Mad Wax`,
      hair: 3,
      date: `2006-07-22T22:39:53.000Z`,
      anArray: [],
      iAmNull: null,
      frontmatter: {
        date: `2006-07-22T22:39:53.000Z`,
        title: `The world of slash and adventure`,
        blue: 10010,
        circle: `happy`,
        draft: false,
      },
      context: {
        nestedObject: {
          someOtherProperty: 2,
        },
      },
    },
    {
      name: `The Mad Wax`,
      hair: 4,
      date: `2006-07-22T22:39:53.000Z`,
      anArray: [4, 6, 2],
      iAmNull: null,
      frontmatter: {
        date: `2006-07-22T22:39:53.000Z`,
        title: `The world of slash and adventure`,
        blue: 10010,
        circle: `happy`,
        draft: false,
      },
      context: {
        nestedObject: {
          name: `Inner name`,
          someOtherProperty: 3,
        },
      },
    },
  ]

  it(`builds field examples from an array of nodes`, () => {
    expect(getExampleValues({ nodes })).toMatchSnapshot()
  })

  it(`skips null fields`, () => {
    expect(getExampleValues({ nodes }).iAmNull).not.toBeDefined()
  })

  it(`should not mutate the nodes`, () => {
    getExampleValues({ nodes })
    expect(nodes[0].context.nestedObject).toBeNull()
    expect(nodes[1].context.nestedObject.someOtherProperty).toEqual(1)
    expect(nodes[2].context.nestedObject.someOtherProperty).toEqual(2)
    expect(nodes[3].context.nestedObject.someOtherProperty).toEqual(3)
  })

  it(`skips empty or sparse arrays`, () => {
    expect(getExampleValues({ nodes }).emptyArray).not.toBeDefined()
    expect(getExampleValues({ nodes }).hair).toBeDefined()
  })

  it(`skips ignoredFields at the top level`, () => {
    const example = getExampleValues({
      nodes,
      ignoreFields: [`name`, `anArray`],
    })

    expect(example.name).not.toBeDefined()
    expect(example.anArray).not.toBeDefined()
    expect(example.hair).toBeDefined()
    expect(example.context.nestedObject.name).toBeDefined()
  })

  it(`build enum values for fields from array on nodes`, () => {
    expect(buildFieldEnumValues({ nodes })).toMatchSnapshot()
  })

  it(`turns polymorphic fields null`, () => {
    let example = getExampleValues({
      nodes: [{ foo: null }, { foo: [1] }, { foo: { field: 1 } }],
    })
    expect(example.foo).toBe(INVALID_VALUE)
  })

  it(`handles polymorphic arrays`, () => {
    let example = getExampleValues({
      nodes: [{ foo: [[`foo`, `bar`]] }, { foo: [{ field: 1 }] }],
    })
    expect(example.foo).toBe(INVALID_VALUE)
  })

  it(`doesn't confuse empty fields for polymorhpic ones`, () => {
    let example = getExampleValues({
      nodes: [{ foo: { bar: 1 } }, { foo: null }, { foo: { field: 1 } }],
    })
    expect(example.foo).toEqual({ field: 1, bar: 1 })

    example = getExampleValues({
      nodes: [
        { foo: [{ bar: 1 }] },
        { foo: null },
        { foo: [{ field: 1 }, { baz: 1 }] },
      ],
    })
    expect(example.foo).toEqual([{ field: 1, bar: 1, baz: 1 }])
  })

  it(`skips unsupported types`, () => {
    // Skips functions
    let example = getExampleValues([{ foo: () => {} }])
    expect(example.foo).not.toBeDefined()

    // Skips array of functions
    example = getExampleValues([{ foo: [() => {}] }])
    expect(example.foo).not.toBeDefined()
<<<<<<< HEAD
=======
  })

  it(`prefers float when multiple number types`, () => {
    let example

    // nodes starting with integer
    example = getExampleValues({ nodes: [{ number: 5 }, { number: 2.5 }] })
    expect(example.number).toBeDefined()
    expect(example.number).toEqual(2.5)

    // with node not containing number field
    example = getExampleValues({ nodes: [{ number: 5 }, {}, { number: 2.5 }] })
    expect(example.number).toBeDefined()
    expect(example.number).toEqual(2.5)

    // nodes starting with float
    example = getExampleValues({ nodes: [{ number: 2.5 }, { number: 5 }] })
    expect(example.number).toBeDefined()
    expect(example.number).toEqual(2.5)

    // array of numbers - starting with integer
    example = getExampleValues({ nodes: [{ numbers: [2.5, 5] }] })
    expect(example.numbers).toBeDefined()
    expect(Array.isArray(example.numbers)).toBe(true)
    expect(example.numbers.length).toBe(1)
    expect(example.numbers[0]).toBe(2.5)

    // array of numbers - starting with float
    example = getExampleValues({ nodes: [{ numbers: [5, 2.5] }] })
    expect(example.numbers).toBeDefined()
    expect(Array.isArray(example.numbers)).toBe(true)
    expect(example.numbers.length).toBe(1)
    expect(example.numbers[0]).toBe(2.5)
>>>>>>> 1d9a99b7
  })
})

describe(`Type conflicts`, () => {
  let addConflictSpy = jest.spyOn(typeConflictReporter, `addConflict`)
  let addConflictExampleSpy = jest.spyOn(
    TypeConflictEntry.prototype,
    `addExample`
  )

  beforeEach(() => {
    clearTypeExampleValues()
    addConflictExampleSpy.mockReset()
  })

  afterAll(() => {
    addConflictSpy.mockRestore()
    addConflictExampleSpy.mockRestore()
  })

  it(`Doesn't report conflicts if there are none`, () => {
    const nodes = [
      {
        id: `id1`,
        string: `string`,
        number: 5,
        boolean: true,
        arrayOfStrings: [`string1`],
      },
      {
        id: `id2`,
        string: `other string`,
        number: 3.5,
        boolean: false,
        arrayOfStrings: null,
      },
    ]

    getExampleValues({ nodes, typeName: `NoConflict` })

    expect(addConflictExampleSpy).not.toBeCalled()
  })

  it(`Report type conflicts and its origin`, () => {
    const nodes = [
      {
        id: `id1`,
        stringOrNumber: `string`,
        number: 5,
        boolean: true,
        arrayOfStrings: [`string1`],
      },
      {
        id: `id2`,
        stringOrNumber: 5,
        number: 3.5,
        boolean: false,
        arrayOfStrings: null,
      },
    ]

    getExampleValues({ nodes, typeName: `Conflict_1` })

    expect(addConflictSpy).toBeCalled()
    expect(addConflictSpy).toBeCalledWith(
      `Conflict_1.stringOrNumber`,
      expect.any(Array)
    )

    expect(addConflictExampleSpy).toHaveBeenCalledTimes(2)
    expect(addConflictExampleSpy).toBeCalledWith(
      expect.objectContaining({
        value: nodes[0].stringOrNumber,
        type: `string`,
        parent: nodes[0],
      })
    )
    expect(addConflictExampleSpy).toBeCalledWith(
      expect.objectContaining({
        value: nodes[1].stringOrNumber,
        type: `number`,
        parent: nodes[1],
      })
    )
  })

  it(`Report conflict when array has mixed types and its origin`, () => {
    const nodes = [
      {
        id: `id1`,
        arrayOfMixedType: [`string1`, 5, `string2`, true],
      },
    ]

    getExampleValues({ nodes, typeName: `Conflict_2` })
    expect(addConflictSpy).toBeCalled()
    expect(addConflictSpy).toBeCalledWith(
      `Conflict_2.arrayOfMixedType`,
      expect.any(Array)
    )

    expect(addConflictExampleSpy).toBeCalled()
    expect(addConflictExampleSpy).toHaveBeenCalledTimes(1)
    expect(addConflictExampleSpy).toBeCalledWith(
      expect.objectContaining({
        value: nodes[0].arrayOfMixedType,
        type: `array<boolean|number|string>`,
        parent: nodes[0],
      })
    )
  })

  it(`Doesn't report ignored fields`, () => {
    const nodes = [
      {
        id: `id1`,
        stringOrNumber: `string`,
        other: 1,
      },
      {
        id: `id2`,
        stringOrNumber: 5,
        other: `foo`,
      },
    ]

    getExampleValues({
      nodes,
      typeName: `Conflict_3`,
      ignoreFields: [`stringOrNumber`],
    })

    expect(addConflictSpy).toBeCalled()
    expect(addConflictSpy).toBeCalledWith(`Conflict_3.other`, expect.any(Array))
    expect(addConflictSpy).not.toBeCalledWith(`Conflict_3.stringOrNumber`)
    expect(addConflictExampleSpy).toBeCalled()
  })
})<|MERGE_RESOLUTION|>--- conflicted
+++ resolved
@@ -171,8 +171,6 @@
     // Skips array of functions
     example = getExampleValues([{ foo: [() => {}] }])
     expect(example.foo).not.toBeDefined()
-<<<<<<< HEAD
-=======
   })
 
   it(`prefers float when multiple number types`, () => {
@@ -206,7 +204,6 @@
     expect(Array.isArray(example.numbers)).toBe(true)
     expect(example.numbers.length).toBe(1)
     expect(example.numbers[0]).toBe(2.5)
->>>>>>> 1d9a99b7
   })
 })
 
