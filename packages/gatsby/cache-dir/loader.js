--- conflicted
+++ resolved
@@ -556,12 +556,8 @@
   },
   enqueue: rawPath => instance.prefetch(rawPath),
 
-<<<<<<< HEAD
-  getStaticQueryResults: () => instance.staticQueryDb,
+  getStaticQueryResults: () => instance?.staticQueryDb,
   getPageQueryData: () => instance.pageDataDb,
-=======
-  getStaticQueryResults: () => instance?.staticQueryDb,
->>>>>>> f87a58c9
 
   // Real methods
   getResourceURLsForPathname: rawPath =>
