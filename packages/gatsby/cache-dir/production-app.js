--- conflicted
+++ resolved
@@ -1,9 +1,3 @@
-<<<<<<< HEAD
-=======
-if (__POLYFILL__) {
-  require(`core-js/fn/promise`)
-}
->>>>>>> 0649a0e8
 import { apiRunner, apiRunnerAsync } from "./api-runner-browser"
 import React, { createElement } from "react"
 import ReactDOM from "react-dom"
