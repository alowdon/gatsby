--- conflicted
+++ resolved
@@ -10022,7 +10022,6 @@
   built_by: Maxine Chen
   built_by_url: https://github.com/maxMaxineChen
   featured: false
-<<<<<<< HEAD
 - title: Folding@Home Stats
   url: https://folding.traction.one/team?id=246252
   main_url: https://folding.traction.one
@@ -10047,7 +10046,6 @@
   built_by: Carl Aiau
   built_by_url: https://github.com/carlaiau
   featured: false
-=======
 - title: Takeout Tracker
   main_url: https://www.takeouttracker.com/
   url: https://www.takeouttracker.com/
@@ -10059,5 +10057,4 @@
     - Directory
     - Nonprofit
   built_by: Corey Ward
-  built_by_url: http://www.coreyward.me/
->>>>>>> e035d836
+  built_by_url: http://www.coreyward.me/